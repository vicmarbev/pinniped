--- conflicted
+++ resolved
@@ -233,13 +233,8 @@
 // WithCLISendingCredentials causes the login flow to use CLI-based prompts for username and password and causes the
 // call to the Issuer's authorize endpoint to be made directly (no web browser) with the username and password on custom
 // HTTP headers. This is only intended to be used when the issuer is a Pinniped Supervisor and the upstream identity
-<<<<<<< HEAD
-// provider type supports this style of authentication. Currently this is supported by LDAPIdentityProviders and
-// ActiveDirectoryIdentityProviders.
-=======
-// provider type supports this style of authentication. Currently, this is supported by LDAPIdentityProviders
+// provider type supports this style of authentication. Currently, this is supported by LDAPIdentityProviders, ActiveDirectoryIdentityProviders,
 // and by OIDCIdentityProviders which optionally enable the resource owner password credentials grant flow.
->>>>>>> f7751d13
 // This should never be used with non-Supervisor issuers because it will send the user's password to the authorization
 // endpoint as a custom header, which would be ignored but could potentially get logged somewhere by the issuer.
 func WithCLISendingCredentials() Option {
