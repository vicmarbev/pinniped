// Copyright 2020-2021 the Pinniped contributors. All Rights Reserved.
// SPDX-License-Identifier: Apache-2.0

package cmd

import (
	"bytes"
	"context"
	"encoding/base64"
	"fmt"
	"io"
	"io/ioutil"
	"os"
	"strconv"
	"strings"
	"time"

	"github.com/coreos/go-oidc/v3/oidc"
	"github.com/spf13/cobra"
	metav1 "k8s.io/apimachinery/pkg/apis/meta/v1"
	clientauthenticationv1beta1 "k8s.io/client-go/pkg/apis/clientauthentication/v1beta1"
	"k8s.io/client-go/tools/clientcmd"
	clientcmdapi "k8s.io/client-go/tools/clientcmd/api"

	_ "k8s.io/client-go/plugin/pkg/client/auth" // Adds handlers for various dynamic auth plugins in client-go

	conciergev1alpha1 "go.pinniped.dev/generated/1.20/apis/concierge/authentication/v1alpha1"
	conciergeclientset "go.pinniped.dev/generated/1.20/client/concierge/clientset/versioned"
	"go.pinniped.dev/internal/groupsuffix"
	"go.pinniped.dev/internal/kubeclient"
)

type kubeconfigDeps struct {
	getPathToSelf func() (string, error)
	getClientset  func(clientConfig clientcmd.ClientConfig, apiGroupSuffix string) (conciergeclientset.Interface, error)
}

func kubeconfigRealDeps() kubeconfigDeps {
	return kubeconfigDeps{
		getPathToSelf: os.Executable,
		getClientset: func(clientConfig clientcmd.ClientConfig, apiGroupSuffix string) (conciergeclientset.Interface, error) {
			restConfig, err := clientConfig.ClientConfig()
			if err != nil {
				return nil, err
			}
			client, err := kubeclient.New(
				kubeclient.WithConfig(restConfig),
				kubeclient.WithMiddleware(groupsuffix.New(apiGroupSuffix)),
			)
			if err != nil {
				return nil, err
			}
			return client.PinnipedConcierge, nil
		},
	}
}

//nolint: gochecknoinits
func init() {
	getCmd.AddCommand(kubeconfigCommand(kubeconfigRealDeps()))
}

type getKubeconfigOIDCParams struct {
	issuer            string
	clientID          string
	listenPort        uint16
	scopes            []string
	skipBrowser       bool
	sessionCachePath  string
	debugSessionCache bool
	caBundlePaths     []string
	requestAudience   string
}

type getKubeconfigConciergeParams struct {
<<<<<<< HEAD
	disabled              bool
	namespace             string
	authenticatorName     string
	authenticatorType     string
	apiGroupSuffix        string
	caBundlePath          string
	endpoint              string
	useImpersonationProxy bool
=======
	disabled          bool
	authenticatorName string
	authenticatorType string
	apiGroupSuffix    string
>>>>>>> f015ad58
}

type getKubeconfigParams struct {
	kubeconfigPath            string
	kubeconfigContextOverride string
	staticToken               string
	staticTokenEnvName        string
	oidc                      getKubeconfigOIDCParams
	concierge                 getKubeconfigConciergeParams
}

func kubeconfigCommand(deps kubeconfigDeps) *cobra.Command {
	var (
		cmd = &cobra.Command{
			Args:         cobra.NoArgs,
			Use:          "kubeconfig",
			Short:        "Generate a Pinniped-based kubeconfig for a cluster",
			SilenceUsage: true,
		}
		flags     getKubeconfigParams
		namespace string // unused now
	)

	f := cmd.Flags()
	f.StringVar(&flags.staticToken, "static-token", "", "Instead of doing an OIDC-based login, specify a static token")
	f.StringVar(&flags.staticTokenEnvName, "static-token-env", "", "Instead of doing an OIDC-based login, read a static token from the environment")

	f.BoolVar(&flags.concierge.disabled, "no-concierge", false, "Generate a configuration which does not use the concierge, but sends the credential to the cluster directly")
	f.StringVar(&namespace, "concierge-namespace", "pinniped-concierge", "Namespace in which the concierge was installed")
	f.StringVar(&flags.concierge.authenticatorType, "concierge-authenticator-type", "", "Concierge authenticator type (e.g., 'webhook', 'jwt') (default: autodiscover)")
	f.StringVar(&flags.concierge.authenticatorName, "concierge-authenticator-name", "", "Concierge authenticator name (default: autodiscover)")
	f.StringVar(&flags.concierge.apiGroupSuffix, "concierge-api-group-suffix", "pinniped.dev", "Concierge API group suffix")

	f.StringVar(&flags.concierge.caBundlePath, "concierge-ca-bundle", "", "Path to TLS certificate authority bundle (PEM format, optional, can be repeated) to use when connecting to the concierge")
	f.StringVar(&flags.concierge.endpoint, "concierge-endpoint", "", "API base for the Pinniped concierge endpoint")
	f.BoolVar(&flags.concierge.useImpersonationProxy, "concierge-use-impersonation-proxy", false, "Whether the concierge cluster uses an impersonation proxy")

	f.StringVar(&flags.oidc.issuer, "oidc-issuer", "", "OpenID Connect issuer URL (default: autodiscover)")
	f.StringVar(&flags.oidc.clientID, "oidc-client-id", "pinniped-cli", "OpenID Connect client ID (default: autodiscover)")
	f.Uint16Var(&flags.oidc.listenPort, "oidc-listen-port", 0, "TCP port for localhost listener (authorization code flow only)")
	f.StringSliceVar(&flags.oidc.scopes, "oidc-scopes", []string{oidc.ScopeOfflineAccess, oidc.ScopeOpenID, "pinniped:request-audience"}, "OpenID Connect scopes to request during login")
	f.BoolVar(&flags.oidc.skipBrowser, "oidc-skip-browser", false, "During OpenID Connect login, skip opening the browser (just print the URL)")
	f.StringVar(&flags.oidc.sessionCachePath, "oidc-session-cache", "", "Path to OpenID Connect session cache file")
	f.StringSliceVar(&flags.oidc.caBundlePaths, "oidc-ca-bundle", nil, "Path to TLS certificate authority bundle (PEM format, optional, can be repeated)")
	f.BoolVar(&flags.oidc.debugSessionCache, "oidc-debug-session-cache", false, "Print debug logs related to the OpenID Connect session cache")
	f.StringVar(&flags.oidc.requestAudience, "oidc-request-audience", "", "Request a token with an alternate audience using RFC8693 token exchange")
	f.StringVar(&flags.kubeconfigPath, "kubeconfig", os.Getenv("KUBECONFIG"), "Path to kubeconfig file")
	f.StringVar(&flags.kubeconfigContextOverride, "kubeconfig-context", "", "Kubeconfig context name (default: current active context)")

	mustMarkHidden(cmd, "oidc-debug-session-cache")

	mustMarkDeprecated(cmd, "concierge-namespace", "not needed anymore")
	mustMarkHidden(cmd, "concierge-namespace")

	cmd.RunE = func(cmd *cobra.Command, args []string) error { return runGetKubeconfig(cmd.OutOrStdout(), deps, flags) }
	return cmd
}

//nolint:funlen
func runGetKubeconfig(out io.Writer, deps kubeconfigDeps, flags getKubeconfigParams) error {
	// Validate api group suffix and immediately return an error if it is invalid.
	if err := groupsuffix.Validate(flags.concierge.apiGroupSuffix); err != nil {
		return fmt.Errorf("invalid api group suffix: %w", err)
	}

	execConfig := clientcmdapi.ExecConfig{
		APIVersion: clientauthenticationv1beta1.SchemeGroupVersion.String(),
		Args:       []string{},
		Env:        []clientcmdapi.ExecEnvVar{},
	}

	var err error
	execConfig.Command, err = deps.getPathToSelf()
	if err != nil {
		return fmt.Errorf("could not determine the Pinniped executable path: %w", err)
	}
	execConfig.ProvideClusterInfo = true

	oidcCABundle, err := loadCABundlePaths(flags.oidc.caBundlePaths)
	if err != nil {
		return fmt.Errorf("could not read --oidc-ca-bundle: %w", err)
	}

	clientConfig := newClientConfig(flags.kubeconfigPath, flags.kubeconfigContextOverride)
	currentKubeConfig, err := clientConfig.RawConfig()
	if err != nil {
		return fmt.Errorf("could not load --kubeconfig: %w", err)
	}
	cluster, err := copyCurrentClusterFromExistingKubeConfig(currentKubeConfig, flags.kubeconfigContextOverride)
	if err != nil {
		return fmt.Errorf("could not load --kubeconfig/--kubeconfig-context: %w", err)
	}
	if flags.concierge.useImpersonationProxy {
		// TODO what to do if --use-impersonation-proxy is set but flags.concierge.caBundlePath is not???
		// TODO dont do this twice
		conciergeCaBundleData, err := loadCABundlePaths([]string{flags.concierge.caBundlePath})
		if err != nil {
			return fmt.Errorf("could not read --concierge-ca-bundle: %w", err)
		}

		cluster.CertificateAuthorityData = []byte(conciergeCaBundleData)
		cluster.Server = flags.concierge.endpoint
	}
	clientset, err := deps.getClientset(clientConfig, flags.concierge.apiGroupSuffix)
	if err != nil {
		return fmt.Errorf("could not configure Kubernetes client: %w", err)
	}

	if !flags.concierge.disabled {
		authenticator, err := lookupAuthenticator(
			clientset,
			flags.concierge.authenticatorType,
			flags.concierge.authenticatorName,
		)
		if err != nil {
			return err
		}
		if err := configureConcierge(authenticator, &flags, cluster, &oidcCABundle, &execConfig); err != nil {
			return err
		}
	}

	// If one of the --static-* flags was passed, output a config that runs `pinniped login static`.
	if flags.staticToken != "" || flags.staticTokenEnvName != "" {
		if flags.staticToken != "" && flags.staticTokenEnvName != "" {
			return fmt.Errorf("only one of --static-token and --static-token-env can be specified")
		}
		execConfig.Args = append([]string{"login", "static"}, execConfig.Args...)
		if flags.staticToken != "" {
			execConfig.Args = append(execConfig.Args, "--token="+flags.staticToken)
		}
		if flags.staticTokenEnvName != "" {
			execConfig.Args = append(execConfig.Args, "--token-env="+flags.staticTokenEnvName)
		}
		return writeConfigAsYAML(out, newExecKubeconfig(cluster, &execConfig))
	}

	// Otherwise continue to parse the OIDC-related flags and output a config that runs `pinniped login oidc`.
	execConfig.Args = append([]string{"login", "oidc"}, execConfig.Args...)
	if flags.oidc.issuer == "" {
		return fmt.Errorf("could not autodiscover --oidc-issuer, and none was provided")
	}
	execConfig.Args = append(execConfig.Args,
		"--issuer="+flags.oidc.issuer,
		"--client-id="+flags.oidc.clientID,
		"--scopes="+strings.Join(flags.oidc.scopes, ","),
	)
	if flags.oidc.skipBrowser {
		execConfig.Args = append(execConfig.Args, "--skip-browser")
	}
	if flags.oidc.listenPort != 0 {
		execConfig.Args = append(execConfig.Args, "--listen-port="+strconv.Itoa(int(flags.oidc.listenPort)))
	}
	if oidcCABundle != "" {
		execConfig.Args = append(execConfig.Args, "--ca-bundle-data="+base64.StdEncoding.EncodeToString([]byte(oidcCABundle)))
	}
	if flags.oidc.sessionCachePath != "" {
		execConfig.Args = append(execConfig.Args, "--session-cache="+flags.oidc.sessionCachePath)
	}
	if flags.oidc.debugSessionCache {
		execConfig.Args = append(execConfig.Args, "--debug-session-cache")
	}
	if flags.oidc.requestAudience != "" {
		execConfig.Args = append(execConfig.Args, "--request-audience="+flags.oidc.requestAudience)
	}
	return writeConfigAsYAML(out, newExecKubeconfig(cluster, &execConfig))
}

func configureConcierge(authenticator metav1.Object, flags *getKubeconfigParams, v1Cluster *clientcmdapi.Cluster, oidcCABundle *string, execConfig *clientcmdapi.ExecConfig) error {
	switch auth := authenticator.(type) {
	case *conciergev1alpha1.WebhookAuthenticator:
		// If the --concierge-authenticator-type/--concierge-authenticator-name flags were not set explicitly, set
		// them to point at the discovered WebhookAuthenticator.
		if flags.concierge.authenticatorType == "" && flags.concierge.authenticatorName == "" {
			flags.concierge.authenticatorType = "webhook"
			flags.concierge.authenticatorName = auth.Name
		}
	case *conciergev1alpha1.JWTAuthenticator:
		// If the --concierge-authenticator-type/--concierge-authenticator-name flags were not set explicitly, set
		// them to point at the discovered JWTAuthenticator.
		if flags.concierge.authenticatorType == "" && flags.concierge.authenticatorName == "" {
			flags.concierge.authenticatorType = "jwt"
			flags.concierge.authenticatorName = auth.Name
		}

		// If the --oidc-issuer flag was not set explicitly, default it to the spec.issuer field of the JWTAuthenticator.
		if flags.oidc.issuer == "" {
			flags.oidc.issuer = auth.Spec.Issuer
		}

		// If the --oidc-request-audience flag was not set explicitly, default it to the spec.audience field of the JWTAuthenticator.
		if flags.oidc.requestAudience == "" {
			flags.oidc.requestAudience = auth.Spec.Audience
		}

		// If the --oidc-ca-bundle flags was not set explicitly, default it to the
		// spec.tls.certificateAuthorityData field of the JWTAuthenticator.
		if *oidcCABundle == "" && auth.Spec.TLS != nil && auth.Spec.TLS.CertificateAuthorityData != "" {
			decoded, err := base64.StdEncoding.DecodeString(auth.Spec.TLS.CertificateAuthorityData)
			if err != nil {
				return fmt.Errorf("tried to autodiscover --oidc-ca-bundle, but JWTAuthenticator %s has invalid spec.tls.certificateAuthorityData: %w", auth.Name, err)
			}
			*oidcCABundle = string(decoded)
		}
	}

	if flags.concierge.endpoint == "" {
		flags.concierge.endpoint = v1Cluster.Server
	}

	var encodedConciergeCaBundleData string
	if flags.concierge.caBundlePath == "" {
		encodedConciergeCaBundleData = base64.StdEncoding.EncodeToString(v1Cluster.CertificateAuthorityData)
	} else {
		conciergeCaBundleData, err := loadCABundlePaths([]string{flags.concierge.caBundlePath})
		if err != nil {
			return fmt.Errorf("could not read --concierge-ca-bundle: %w", err)
		}
		encodedConciergeCaBundleData = base64.StdEncoding.EncodeToString([]byte(conciergeCaBundleData))
	}

	// Append the flags to configure the Concierge credential exchange at runtime.
	execConfig.Args = append(execConfig.Args,
		"--enable-concierge",
		"--concierge-api-group-suffix="+flags.concierge.apiGroupSuffix,
		"--concierge-authenticator-name="+flags.concierge.authenticatorName,
		"--concierge-authenticator-type="+flags.concierge.authenticatorType,
		"--concierge-endpoint="+flags.concierge.endpoint,
		"--concierge-ca-bundle-data="+encodedConciergeCaBundleData,
	)
	if flags.concierge.useImpersonationProxy {
		execConfig.Args = append(execConfig.Args,
			"--concierge-use-impersonation-proxy",
		)
	}
	return nil
}

func loadCABundlePaths(paths []string) (string, error) {
	if len(paths) == 0 {
		return "", nil
	}
	blobs := make([][]byte, 0, len(paths))
	for _, p := range paths {
		pem, err := ioutil.ReadFile(p)
		if err != nil {
			return "", err
		}
		blobs = append(blobs, pem)
	}
	return string(bytes.Join(blobs, []byte("\n"))), nil
}

func newExecKubeconfig(cluster *clientcmdapi.Cluster, execConfig *clientcmdapi.ExecConfig) clientcmdapi.Config {
	const name = "pinniped"
	return clientcmdapi.Config{
		Kind:           "Config",
		APIVersion:     clientcmdapi.SchemeGroupVersion.Version,
		Clusters:       map[string]*clientcmdapi.Cluster{name: cluster},
		AuthInfos:      map[string]*clientcmdapi.AuthInfo{name: {Exec: execConfig}},
		Contexts:       map[string]*clientcmdapi.Context{name: {Cluster: name, AuthInfo: name}},
		CurrentContext: name,
	}
}

func lookupAuthenticator(clientset conciergeclientset.Interface, authType, authName string) (metav1.Object, error) {
	ctx, cancelFunc := context.WithTimeout(context.Background(), time.Second*20)
	defer cancelFunc()

	// If one was specified, look it up or error.
	if authName != "" && authType != "" {
		switch strings.ToLower(authType) {
		case "webhook":
			return clientset.AuthenticationV1alpha1().WebhookAuthenticators().Get(ctx, authName, metav1.GetOptions{})
		case "jwt":
			return clientset.AuthenticationV1alpha1().JWTAuthenticators().Get(ctx, authName, metav1.GetOptions{})
		default:
			return nil, fmt.Errorf(`invalid authenticator type %q, supported values are "webhook" and "jwt"`, authType)
		}
	}

	// Otherwise list all the available authenticators and hope there's just a single one.

	jwtAuths, err := clientset.AuthenticationV1alpha1().JWTAuthenticators().List(ctx, metav1.ListOptions{})
	if err != nil {
		return nil, fmt.Errorf("failed to list JWTAuthenticator objects for autodiscovery: %w", err)
	}
	webhooks, err := clientset.AuthenticationV1alpha1().WebhookAuthenticators().List(ctx, metav1.ListOptions{})
	if err != nil {
		return nil, fmt.Errorf("failed to list WebhookAuthenticator objects for autodiscovery: %w", err)
	}

	results := make([]metav1.Object, 0, len(jwtAuths.Items)+len(webhooks.Items))
	for i := range jwtAuths.Items {
		results = append(results, &jwtAuths.Items[i])
	}
	for i := range webhooks.Items {
		results = append(results, &webhooks.Items[i])
	}
	if len(results) == 0 {
		return nil, fmt.Errorf("no authenticators were found")
	}
	if len(results) > 1 {
		return nil, fmt.Errorf("multiple authenticators were found, so the --concierge-authenticator-type/--concierge-authenticator-name flags must be specified")
	}
	return results[0], nil
}

func newClientConfig(kubeconfigPathOverride string, currentContextName string) clientcmd.ClientConfig {
	loadingRules := clientcmd.NewDefaultClientConfigLoadingRules()
	loadingRules.ExplicitPath = kubeconfigPathOverride
	clientConfig := clientcmd.NewNonInteractiveDeferredLoadingClientConfig(loadingRules, &clientcmd.ConfigOverrides{
		CurrentContext: currentContextName,
	})
	return clientConfig
}

func writeConfigAsYAML(out io.Writer, config clientcmdapi.Config) error {
	output, err := clientcmd.Write(config)
	if err != nil {
		return err
	}
	_, err = out.Write(output)
	if err != nil {
		return fmt.Errorf("could not write output: %w", err)
	}
	return nil
}

func copyCurrentClusterFromExistingKubeConfig(currentKubeConfig clientcmdapi.Config, currentContextNameOverride string) (*clientcmdapi.Cluster, error) {
	contextName := currentKubeConfig.CurrentContext
	if currentContextNameOverride != "" {
		contextName = currentContextNameOverride
	}
	context := currentKubeConfig.Contexts[contextName]
	if context == nil {
		return nil, fmt.Errorf("no such context %q", contextName)
	}
	return currentKubeConfig.Clusters[context.Cluster], nil
}<|MERGE_RESOLUTION|>--- conflicted
+++ resolved
@@ -73,21 +73,13 @@
 }
 
 type getKubeconfigConciergeParams struct {
-<<<<<<< HEAD
 	disabled              bool
-	namespace             string
 	authenticatorName     string
 	authenticatorType     string
 	apiGroupSuffix        string
 	caBundlePath          string
 	endpoint              string
 	useImpersonationProxy bool
-=======
-	disabled          bool
-	authenticatorName string
-	authenticatorType string
-	apiGroupSuffix    string
->>>>>>> f015ad58
 }
 
 type getKubeconfigParams struct {
