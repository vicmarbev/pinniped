--- conflicted
+++ resolved
@@ -220,7 +220,6 @@
 		},
 	}
 
-<<<<<<< HEAD
 	happyTokenExchangeRequest = func(audience string, subjectToken string) *http.Request {
 		return &http.Request{
 			Form: url.Values{
@@ -233,9 +232,7 @@
 			},
 		}
 	}
-)
-
-=======
+
 	happyRefreshRequest = func(refreshToken string) *http.Request {
 		return &http.Request{
 			Form: url.Values{
@@ -256,7 +253,6 @@
 	wantGrantedScopes     []string
 }
 
->>>>>>> 51c82838
 type authcodeExchangeInputs struct {
 	modifyAuthRequest  func(authRequest *http.Request)
 	modifyTokenRequest func(r *http.Request, authCode string)
@@ -283,15 +279,7 @@
 		},
 	) (fosite.OAuth2Provider, string, *ecdsa.PrivateKey)
 
-<<<<<<< HEAD
-	wantStatus            int
-	wantSuccessBodyFields []string
-	wantErrorResponseBody string
-	wantRequestedScopes   []string
-	wantGrantedScopes     []string
-=======
 	want tokenEndpointResponseExpectedValues
->>>>>>> 51c82838
 }
 
 func TestTokenEndpoint(t *testing.T) {
@@ -303,19 +291,12 @@
 		{
 			name: "request is valid and tokens are issued",
 			authcodeExchange: authcodeExchangeInputs{
-<<<<<<< HEAD
-				wantStatus:            http.StatusOK,
-				wantSuccessBodyFields: []string{"id_token", "access_token", "token_type", "scope", "expires_in"}, // no refresh token
-				wantRequestedScopes:   []string{"openid", "profile", "email"},
-				wantGrantedScopes:     []string{"openid"},
-=======
 				want: tokenEndpointResponseExpectedValues{
 					wantStatus:            http.StatusOK,
 					wantSuccessBodyFields: []string{"id_token", "access_token", "token_type", "scope", "expires_in"}, // no refresh token
 					wantRequestedScopes:   []string{"openid", "profile", "email"},
 					wantGrantedScopes:     []string{"openid"},
 				},
->>>>>>> 51c82838
 			},
 		},
 		{
@@ -324,19 +305,12 @@
 				modifyAuthRequest: func(authRequest *http.Request) {
 					authRequest.Form.Set("scope", "profile email")
 				},
-<<<<<<< HEAD
-				wantStatus:            http.StatusOK,
-				wantSuccessBodyFields: []string{"access_token", "token_type", "scope", "expires_in"}, // no id or refresh tokens
-				wantRequestedScopes:   []string{"profile", "email"},
-				wantGrantedScopes:     []string{},
-=======
 				want: tokenEndpointResponseExpectedValues{
 					wantStatus:            http.StatusOK,
 					wantSuccessBodyFields: []string{"access_token", "token_type", "scope", "expires_in"}, // no id or refresh tokens
 					wantRequestedScopes:   []string{"profile", "email"},
 					wantGrantedScopes:     []string{},
 				},
->>>>>>> 51c82838
 			},
 		},
 		{
@@ -345,19 +319,12 @@
 				modifyAuthRequest: func(authRequest *http.Request) {
 					authRequest.Form.Set("scope", "openid offline_access")
 				},
-<<<<<<< HEAD
-				wantStatus:            http.StatusOK,
-				wantSuccessBodyFields: []string{"id_token", "access_token", "token_type", "scope", "expires_in", "refresh_token"}, // all possible tokens
-				wantRequestedScopes:   []string{"openid", "offline_access"},
-				wantGrantedScopes:     []string{"openid", "offline_access"},
-=======
 				want: tokenEndpointResponseExpectedValues{
 					wantStatus:            http.StatusOK,
 					wantSuccessBodyFields: []string{"id_token", "access_token", "token_type", "scope", "expires_in", "refresh_token"}, // all possible tokens
 					wantRequestedScopes:   []string{"openid", "offline_access"},
 					wantGrantedScopes:     []string{"openid", "offline_access"},
 				},
->>>>>>> 51c82838
 			},
 		},
 		{
@@ -366,19 +333,12 @@
 				modifyAuthRequest: func(authRequest *http.Request) {
 					authRequest.Form.Set("scope", "offline_access")
 				},
-<<<<<<< HEAD
-				wantStatus:            http.StatusOK,
-				wantSuccessBodyFields: []string{"access_token", "token_type", "scope", "expires_in", "refresh_token"}, // no id token
-				wantRequestedScopes:   []string{"offline_access"},
-				wantGrantedScopes:     []string{"offline_access"},
-=======
 				want: tokenEndpointResponseExpectedValues{
 					wantStatus:            http.StatusOK,
 					wantSuccessBodyFields: []string{"access_token", "token_type", "scope", "expires_in", "refresh_token"}, // no id token
 					wantRequestedScopes:   []string{"offline_access"},
 					wantGrantedScopes:     []string{"offline_access"},
 				},
->>>>>>> 51c82838
 			},
 		},
 
@@ -386,81 +346,51 @@
 		{
 			name: "GET method is wrong",
 			authcodeExchange: authcodeExchangeInputs{
-<<<<<<< HEAD
-				modifyTokenRequest:    func(r *http.Request, authCode string) { r.Method = http.MethodGet },
-				wantStatus:            http.StatusBadRequest,
-				wantErrorResponseBody: fositeInvalidMethodErrorBody("GET"),
-=======
 				modifyTokenRequest: func(r *http.Request, authCode string) { r.Method = http.MethodGet },
 				want: tokenEndpointResponseExpectedValues{
 					wantStatus:            http.StatusBadRequest,
 					wantErrorResponseBody: fositeInvalidMethodErrorBody("GET"),
 				},
->>>>>>> 51c82838
 			},
 		},
 		{
 			name: "PUT method is wrong",
 			authcodeExchange: authcodeExchangeInputs{
-<<<<<<< HEAD
-				modifyTokenRequest:    func(r *http.Request, authCode string) { r.Method = http.MethodPut },
-				wantStatus:            http.StatusBadRequest,
-				wantErrorResponseBody: fositeInvalidMethodErrorBody("PUT"),
-=======
 				modifyTokenRequest: func(r *http.Request, authCode string) { r.Method = http.MethodPut },
 				want: tokenEndpointResponseExpectedValues{
 					wantStatus:            http.StatusBadRequest,
 					wantErrorResponseBody: fositeInvalidMethodErrorBody("PUT"),
 				},
->>>>>>> 51c82838
 			},
 		},
 		{
 			name: "PATCH method is wrong",
 			authcodeExchange: authcodeExchangeInputs{
-<<<<<<< HEAD
-				modifyTokenRequest:    func(r *http.Request, authCode string) { r.Method = http.MethodPatch },
-				wantStatus:            http.StatusBadRequest,
-				wantErrorResponseBody: fositeInvalidMethodErrorBody("PATCH"),
-=======
 				modifyTokenRequest: func(r *http.Request, authCode string) { r.Method = http.MethodPatch },
 				want: tokenEndpointResponseExpectedValues{
 					wantStatus:            http.StatusBadRequest,
 					wantErrorResponseBody: fositeInvalidMethodErrorBody("PATCH"),
 				},
->>>>>>> 51c82838
 			},
 		},
 		{
 			name: "DELETE method is wrong",
 			authcodeExchange: authcodeExchangeInputs{
-<<<<<<< HEAD
-				modifyTokenRequest:    func(r *http.Request, authCode string) { r.Method = http.MethodDelete },
-				wantStatus:            http.StatusBadRequest,
-				wantErrorResponseBody: fositeInvalidMethodErrorBody("DELETE"),
-=======
 				modifyTokenRequest: func(r *http.Request, authCode string) { r.Method = http.MethodDelete },
 				want: tokenEndpointResponseExpectedValues{
 					wantStatus:            http.StatusBadRequest,
 					wantErrorResponseBody: fositeInvalidMethodErrorBody("DELETE"),
 				},
->>>>>>> 51c82838
 			},
 		},
 		{
 			name: "content type is invalid",
 			authcodeExchange: authcodeExchangeInputs{
-<<<<<<< HEAD
-				modifyTokenRequest:    func(r *http.Request, authCode string) { r.Header.Set("Content-Type", "text/plain") },
-				wantStatus:            http.StatusBadRequest,
-				wantErrorResponseBody: fositeEmptyPayloadErrorBody,
-=======
 				modifyTokenRequest: func(r *http.Request, authCode string) { r.Header.Set("Content-Type", "text/plain") },
 				want: tokenEndpointResponseExpectedValues{
 					wantStatus:            http.StatusBadRequest,
 					wantErrorResponseBody: fositeEmptyPayloadErrorBody,
 				},
->>>>>>> 51c82838
 			},
 		},
 		{
@@ -469,31 +399,20 @@
 				modifyTokenRequest: func(r *http.Request, authCode string) {
 					r.Body = ioutil.NopCloser(strings.NewReader("this newline character is not allowed in a form serialization: \n"))
 				},
-<<<<<<< HEAD
-				wantStatus:            http.StatusBadRequest,
-				wantErrorResponseBody: fositeMissingGrantTypeErrorBody,
-=======
 				want: tokenEndpointResponseExpectedValues{
 					wantStatus:            http.StatusBadRequest,
 					wantErrorResponseBody: fositeMissingGrantTypeErrorBody,
 				},
->>>>>>> 51c82838
 			},
 		},
 		{
 			name: "payload is empty",
 			authcodeExchange: authcodeExchangeInputs{
-<<<<<<< HEAD
-				modifyTokenRequest:    func(r *http.Request, authCode string) { r.Body = nil },
-				wantStatus:            http.StatusBadRequest,
-				wantErrorResponseBody: fositeInvalidPayloadErrorBody,
-=======
 				modifyTokenRequest: func(r *http.Request, authCode string) { r.Body = nil },
 				want: tokenEndpointResponseExpectedValues{
 					wantStatus:            http.StatusBadRequest,
 					wantErrorResponseBody: fositeInvalidPayloadErrorBody,
 				},
->>>>>>> 51c82838
 			},
 		},
 		{
@@ -502,15 +421,10 @@
 				modifyTokenRequest: func(r *http.Request, authCode string) {
 					r.Body = happyBody(authCode).WithGrantType("").ReadCloser()
 				},
-<<<<<<< HEAD
-				wantStatus:            http.StatusBadRequest,
-				wantErrorResponseBody: fositeMissingGrantTypeErrorBody,
-=======
 				want: tokenEndpointResponseExpectedValues{
 					wantStatus:            http.StatusBadRequest,
 					wantErrorResponseBody: fositeMissingGrantTypeErrorBody,
 				},
->>>>>>> 51c82838
 			},
 		},
 		{
@@ -519,15 +433,10 @@
 				modifyTokenRequest: func(r *http.Request, authCode string) {
 					r.Body = happyBody(authCode).WithGrantType("bogus").ReadCloser()
 				},
-<<<<<<< HEAD
-				wantStatus:            http.StatusBadRequest,
-				wantErrorResponseBody: fositeInvalidRequestErrorBody,
-=======
 				want: tokenEndpointResponseExpectedValues{
 					wantStatus:            http.StatusBadRequest,
 					wantErrorResponseBody: fositeInvalidRequestErrorBody,
 				},
->>>>>>> 51c82838
 			},
 		},
 		{
@@ -536,15 +445,10 @@
 				modifyTokenRequest: func(r *http.Request, authCode string) {
 					r.Body = happyBody(authCode).WithClientID("").ReadCloser()
 				},
-<<<<<<< HEAD
-				wantStatus:            http.StatusBadRequest,
-				wantErrorResponseBody: fositeMissingClientErrorBody,
-=======
 				want: tokenEndpointResponseExpectedValues{
 					wantStatus:            http.StatusBadRequest,
 					wantErrorResponseBody: fositeMissingClientErrorBody,
 				},
->>>>>>> 51c82838
 			},
 		},
 		{
@@ -553,10 +457,6 @@
 				modifyTokenRequest: func(r *http.Request, authCode string) {
 					r.Body = happyBody(authCode).WithClientID("bogus").ReadCloser()
 				},
-<<<<<<< HEAD
-				wantStatus:            http.StatusUnauthorized,
-				wantErrorResponseBody: fositeInvalidClientErrorBody,
-=======
 				want: tokenEndpointResponseExpectedValues{
 					wantStatus:            http.StatusUnauthorized,
 					wantErrorResponseBody: fositeInvalidClientErrorBody,
@@ -585,7 +485,6 @@
 					wantStatus:            http.StatusBadRequest,
 					wantErrorResponseBody: fositeInvalidRequestErrorBody,
 				},
->>>>>>> 51c82838
 			},
 		},
 		{
@@ -594,15 +493,10 @@
 				modifyTokenRequest: func(r *http.Request, authCode string) {
 					r.Body = happyBody(authCode).WithAuthCode("").ReadCloser()
 				},
-<<<<<<< HEAD
-				wantStatus:            http.StatusBadRequest,
-				wantErrorResponseBody: fositeInvalidAuthCodeErrorBody,
-=======
 				want: tokenEndpointResponseExpectedValues{
 					wantStatus:            http.StatusBadRequest,
 					wantErrorResponseBody: fositeInvalidAuthCodeErrorBody,
 				},
->>>>>>> 51c82838
 			},
 		},
 		{
@@ -611,15 +505,10 @@
 				modifyTokenRequest: func(r *http.Request, authCode string) {
 					r.Body = happyBody(authCode).WithAuthCode("bogus").ReadCloser()
 				},
-<<<<<<< HEAD
-				wantStatus:            http.StatusBadRequest,
-				wantErrorResponseBody: fositeInvalidAuthCodeErrorBody,
-=======
 				want: tokenEndpointResponseExpectedValues{
 					wantStatus:            http.StatusBadRequest,
 					wantErrorResponseBody: fositeInvalidAuthCodeErrorBody,
 				},
->>>>>>> 51c82838
 			},
 		},
 		{
@@ -639,15 +528,10 @@
 					err := s.InvalidateAuthorizeCodeSession(context.Background(), getFositeDataSignature(t, authCode))
 					require.NoError(t, err)
 				},
-<<<<<<< HEAD
-				wantStatus:            http.StatusBadRequest,
-				wantErrorResponseBody: fositeReusedAuthCodeErrorBody,
-=======
 				want: tokenEndpointResponseExpectedValues{
 					wantStatus:            http.StatusBadRequest,
 					wantErrorResponseBody: fositeReusedAuthCodeErrorBody,
 				},
->>>>>>> 51c82838
 			},
 		},
 		{
@@ -656,15 +540,10 @@
 				modifyTokenRequest: func(r *http.Request, authCode string) {
 					r.Body = happyBody(authCode).WithRedirectURI("").ReadCloser()
 				},
-<<<<<<< HEAD
-				wantStatus:            http.StatusBadRequest,
-				wantErrorResponseBody: fositeInvalidRedirectURIErrorBody,
-=======
 				want: tokenEndpointResponseExpectedValues{
 					wantStatus:            http.StatusBadRequest,
 					wantErrorResponseBody: fositeInvalidRedirectURIErrorBody,
 				},
->>>>>>> 51c82838
 			},
 		},
 		{
@@ -673,15 +552,10 @@
 				modifyTokenRequest: func(r *http.Request, authCode string) {
 					r.Body = happyBody(authCode).WithRedirectURI("bogus").ReadCloser()
 				},
-<<<<<<< HEAD
-				wantStatus:            http.StatusBadRequest,
-				wantErrorResponseBody: fositeInvalidRedirectURIErrorBody,
-=======
 				want: tokenEndpointResponseExpectedValues{
 					wantStatus:            http.StatusBadRequest,
 					wantErrorResponseBody: fositeInvalidRedirectURIErrorBody,
 				},
->>>>>>> 51c82838
 			},
 		},
 		{
@@ -690,15 +564,10 @@
 				modifyTokenRequest: func(r *http.Request, authCode string) {
 					r.Body = happyBody(authCode).WithPKCE("").ReadCloser()
 				},
-<<<<<<< HEAD
-				wantStatus:            http.StatusBadRequest,
-				wantErrorResponseBody: fositeMissingPKCEVerifierErrorBody,
-=======
 				want: tokenEndpointResponseExpectedValues{
 					wantStatus:            http.StatusBadRequest,
 					wantErrorResponseBody: fositeMissingPKCEVerifierErrorBody,
 				},
->>>>>>> 51c82838
 			},
 		},
 		{
@@ -709,31 +578,20 @@
 						"bogus-verifier-that-is-at-least-43-characters-for-the-sake-of-entropy",
 					).ReadCloser()
 				},
-<<<<<<< HEAD
-				wantStatus:            http.StatusBadRequest,
-				wantErrorResponseBody: fositeWrongPKCEVerifierErrorBody,
-=======
 				want: tokenEndpointResponseExpectedValues{
 					wantStatus:            http.StatusBadRequest,
 					wantErrorResponseBody: fositeWrongPKCEVerifierErrorBody,
 				},
->>>>>>> 51c82838
 			},
 		},
 		{
 			name: "private signing key for JWTs has not yet been provided by the controller who is responsible for dynamically providing it",
 			authcodeExchange: authcodeExchangeInputs{
-<<<<<<< HEAD
-				makeOathHelper:        makeOauthHelperWithNilPrivateJWTSigningKey,
-				wantStatus:            http.StatusServiceUnavailable,
-				wantErrorResponseBody: fositeTemporarilyUnavailableErrorBody,
-=======
 				makeOathHelper: makeOauthHelperWithNilPrivateJWTSigningKey,
 				want: tokenEndpointResponseExpectedValues{
 					wantStatus:            http.StatusServiceUnavailable,
 					wantErrorResponseBody: fositeTemporarilyUnavailableErrorBody,
 				},
->>>>>>> 51c82838
 			},
 		},
 	}
@@ -756,19 +614,12 @@
 				modifyAuthRequest: func(authRequest *http.Request) {
 					authRequest.Form.Set("scope", "openid offline_access profile email")
 				},
-<<<<<<< HEAD
-				wantStatus:            http.StatusOK,
-				wantSuccessBodyFields: []string{"id_token", "refresh_token", "access_token", "token_type", "expires_in", "scope"},
-				wantRequestedScopes:   []string{"openid", "offline_access", "profile", "email"},
-				wantGrantedScopes:     []string{"openid", "offline_access"},
-=======
 				want: tokenEndpointResponseExpectedValues{
 					wantStatus:            http.StatusOK,
 					wantSuccessBodyFields: []string{"id_token", "refresh_token", "access_token", "token_type", "expires_in", "scope"},
 					wantRequestedScopes:   []string{"openid", "offline_access", "profile", "email"},
 					wantGrantedScopes:     []string{"openid", "offline_access"},
 				},
->>>>>>> 51c82838
 			},
 		},
 	}
@@ -776,11 +627,7 @@
 		test := test
 		t.Run(test.name, func(t *testing.T) {
 			// First call - should be successful.
-<<<<<<< HEAD
-			subject, rsp, authCode, secrets, oauthStore := exchangeAuthcodeForTokens(t, test.authcodeExchange)
-=======
 			subject, rsp, authCode, _, secrets, oauthStore := exchangeAuthcodeForTokens(t, test.authcodeExchange)
->>>>>>> 51c82838
 			var parsedResponseBody map[string]interface{}
 			require.NoError(t, json.Unmarshal(rsp.Body.Bytes(), &parsedResponseBody))
 
@@ -790,15 +637,6 @@
 			// delete the OIDC storage...but we probably should.
 			req := httptest.NewRequest("POST", "/path/shouldn't/matter", happyBody(authCode).ReadCloser())
 			req.Header.Set("Content-Type", "application/x-www-form-urlencoded")
-<<<<<<< HEAD
-			rsp1 := httptest.NewRecorder()
-			subject.ServeHTTP(rsp1, req)
-			t.Logf("second response: %#v", rsp1)
-			t.Logf("second response body: %q", rsp1.Body.String())
-			require.Equal(t, http.StatusBadRequest, rsp1.Code)
-			testutil.RequireEqualContentType(t, rsp1.Header().Get("Content-Type"), "application/json")
-			require.JSONEq(t, fositeReusedAuthCodeErrorBody, rsp1.Body.String())
-=======
 			reusedAuthcodeResponse := httptest.NewRecorder()
 			subject.ServeHTTP(reusedAuthcodeResponse, req)
 			t.Logf("second response: %#v", reusedAuthcodeResponse)
@@ -806,7 +644,6 @@
 			require.Equal(t, http.StatusBadRequest, reusedAuthcodeResponse.Code)
 			testutil.RequireEqualContentType(t, reusedAuthcodeResponse.Header().Get("Content-Type"), "application/json")
 			require.JSONEq(t, fositeReusedAuthCodeErrorBody, reusedAuthcodeResponse.Body.String())
->>>>>>> 51c82838
 
 			// This was previously invalidated by the first request, so it remains invalidated
 			requireInvalidAuthCodeStorage(t, authCode, oauthStore)
@@ -815,12 +652,8 @@
 			// This was previously invalidated by the first request, so it remains invalidated
 			requireInvalidPKCEStorage(t, authCode, oauthStore)
 			// Fosite never cleans up OpenID Connect session storage, so it is still there
-<<<<<<< HEAD
-			requireValidOIDCStorage(t, parsedResponseBody, authCode, oauthStore, test.authcodeExchange.wantRequestedScopes, test.authcodeExchange.wantGrantedScopes)
-=======
 			requireValidOIDCStorage(t, parsedResponseBody, authCode, oauthStore,
 				test.authcodeExchange.want.wantRequestedScopes, test.authcodeExchange.want.wantGrantedScopes)
->>>>>>> 51c82838
 
 			// Check that the access token and refresh token storage were both deleted, and the number of other storage objects did not change.
 			testutil.RequireNumberOfSecretsMatchingLabelSelector(t, secrets, labels.Set{crud.SecretLabelKey: authorizationcode.TypeLabelValue}, 1)
@@ -833,7 +666,6 @@
 	}
 }
 
-<<<<<<< HEAD
 func TestTokenExchange(t *testing.T) {
 	tests := []struct {
 		name string
@@ -852,10 +684,12 @@
 				modifyAuthRequest: func(authRequest *http.Request) {
 					authRequest.Form.Set("scope", "openid pinniped.sts.unrestricted")
 				},
-				wantStatus:            http.StatusOK,
-				wantSuccessBodyFields: []string{"id_token", "access_token", "token_type", "expires_in", "scope"},
-				wantRequestedScopes:   []string{"openid", "pinniped.sts.unrestricted"},
-				wantGrantedScopes:     []string{"openid", "pinniped.sts.unrestricted"},
+				want: tokenEndpointResponseExpectedValues{
+					wantStatus:            http.StatusOK,
+					wantSuccessBodyFields: []string{"id_token", "access_token", "token_type", "expires_in", "scope"},
+					wantRequestedScopes:   []string{"openid", "pinniped.sts.unrestricted"},
+					wantGrantedScopes:     []string{"openid", "pinniped.sts.unrestricted"},
+				},
 			},
 			requestedAudience: "some-workload-cluster",
 			wantStatus:        http.StatusOK,
@@ -866,10 +700,12 @@
 				modifyAuthRequest: func(authRequest *http.Request) {
 					authRequest.Form.Set("scope", "openid pinniped.sts.unrestricted")
 				},
-				wantStatus:            http.StatusOK,
-				wantSuccessBodyFields: []string{"id_token", "access_token", "token_type", "expires_in", "scope"},
-				wantRequestedScopes:   []string{"openid", "pinniped.sts.unrestricted"},
-				wantGrantedScopes:     []string{"openid", "pinniped.sts.unrestricted"},
+				want: tokenEndpointResponseExpectedValues{
+					wantStatus:            http.StatusOK,
+					wantSuccessBodyFields: []string{"id_token", "access_token", "token_type", "expires_in", "scope"},
+					wantRequestedScopes:   []string{"openid", "pinniped.sts.unrestricted"},
+					wantGrantedScopes:     []string{"openid", "pinniped.sts.unrestricted"},
+				},
 			},
 			requestedAudience:        "",
 			wantStatus:               http.StatusBadRequest,
@@ -881,10 +717,12 @@
 				modifyAuthRequest: func(authRequest *http.Request) {
 					authRequest.Form.Set("scope", "openid pinniped.sts.unrestricted")
 				},
-				wantStatus:            http.StatusOK,
-				wantSuccessBodyFields: []string{"id_token", "access_token", "token_type", "expires_in", "scope"},
-				wantRequestedScopes:   []string{"openid", "pinniped.sts.unrestricted"},
-				wantGrantedScopes:     []string{"openid", "pinniped.sts.unrestricted"},
+				want: tokenEndpointResponseExpectedValues{
+					wantStatus:            http.StatusOK,
+					wantSuccessBodyFields: []string{"id_token", "access_token", "token_type", "expires_in", "scope"},
+					wantRequestedScopes:   []string{"openid", "pinniped.sts.unrestricted"},
+					wantGrantedScopes:     []string{"openid", "pinniped.sts.unrestricted"},
+				},
 			},
 			requestedAudience: "some-workload-cluster",
 			modifyRequestParams: func(t *testing.T, params url.Values) {
@@ -899,10 +737,12 @@
 				modifyAuthRequest: func(authRequest *http.Request) {
 					authRequest.Form.Set("scope", "openid pinniped.sts.unrestricted")
 				},
-				wantStatus:            http.StatusOK,
-				wantSuccessBodyFields: []string{"id_token", "access_token", "token_type", "expires_in", "scope"},
-				wantRequestedScopes:   []string{"openid", "pinniped.sts.unrestricted"},
-				wantGrantedScopes:     []string{"openid", "pinniped.sts.unrestricted"},
+				want: tokenEndpointResponseExpectedValues{
+					wantStatus:            http.StatusOK,
+					wantSuccessBodyFields: []string{"id_token", "access_token", "token_type", "expires_in", "scope"},
+					wantRequestedScopes:   []string{"openid", "pinniped.sts.unrestricted"},
+					wantGrantedScopes:     []string{"openid", "pinniped.sts.unrestricted"},
+				},
 			},
 			requestedAudience: "some-workload-cluster",
 			modifyRequestParams: func(t *testing.T, params url.Values) {
@@ -917,10 +757,12 @@
 				modifyAuthRequest: func(authRequest *http.Request) {
 					authRequest.Form.Set("scope", "openid pinniped.sts.unrestricted")
 				},
-				wantStatus:            http.StatusOK,
-				wantSuccessBodyFields: []string{"id_token", "access_token", "token_type", "expires_in", "scope"},
-				wantRequestedScopes:   []string{"openid", "pinniped.sts.unrestricted"},
-				wantGrantedScopes:     []string{"openid", "pinniped.sts.unrestricted"},
+				want: tokenEndpointResponseExpectedValues{
+					wantStatus:            http.StatusOK,
+					wantSuccessBodyFields: []string{"id_token", "access_token", "token_type", "expires_in", "scope"},
+					wantRequestedScopes:   []string{"openid", "pinniped.sts.unrestricted"},
+					wantGrantedScopes:     []string{"openid", "pinniped.sts.unrestricted"},
+				},
 			},
 			requestedAudience: "some-workload-cluster",
 			modifyRequestParams: func(t *testing.T, params url.Values) {
@@ -935,10 +777,12 @@
 				modifyAuthRequest: func(authRequest *http.Request) {
 					authRequest.Form.Set("scope", "openid pinniped.sts.unrestricted")
 				},
-				wantStatus:            http.StatusOK,
-				wantSuccessBodyFields: []string{"id_token", "access_token", "token_type", "expires_in", "scope"},
-				wantRequestedScopes:   []string{"openid", "pinniped.sts.unrestricted"},
-				wantGrantedScopes:     []string{"openid", "pinniped.sts.unrestricted"},
+				want: tokenEndpointResponseExpectedValues{
+					wantStatus:            http.StatusOK,
+					wantSuccessBodyFields: []string{"id_token", "access_token", "token_type", "expires_in", "scope"},
+					wantRequestedScopes:   []string{"openid", "pinniped.sts.unrestricted"},
+					wantGrantedScopes:     []string{"openid", "pinniped.sts.unrestricted"},
+				},
 			},
 			requestedAudience: "some-workload-cluster",
 			modifyRequestParams: func(t *testing.T, params url.Values) {
@@ -953,10 +797,12 @@
 				modifyAuthRequest: func(authRequest *http.Request) {
 					authRequest.Form.Set("scope", "openid pinniped.sts.unrestricted")
 				},
-				wantStatus:            http.StatusOK,
-				wantSuccessBodyFields: []string{"id_token", "access_token", "token_type", "expires_in", "scope"},
-				wantRequestedScopes:   []string{"openid", "pinniped.sts.unrestricted"},
-				wantGrantedScopes:     []string{"openid", "pinniped.sts.unrestricted"},
+				want: tokenEndpointResponseExpectedValues{
+					wantStatus:            http.StatusOK,
+					wantSuccessBodyFields: []string{"id_token", "access_token", "token_type", "expires_in", "scope"},
+					wantRequestedScopes:   []string{"openid", "pinniped.sts.unrestricted"},
+					wantGrantedScopes:     []string{"openid", "pinniped.sts.unrestricted"},
+				},
 			},
 			requestedAudience: "some-workload-cluster",
 			modifyRequestParams: func(t *testing.T, params url.Values) {
@@ -971,10 +817,12 @@
 				modifyAuthRequest: func(authRequest *http.Request) {
 					authRequest.Form.Set("scope", "openid pinniped.sts.unrestricted")
 				},
-				wantStatus:            http.StatusOK,
-				wantSuccessBodyFields: []string{"id_token", "access_token", "token_type", "expires_in", "scope"},
-				wantRequestedScopes:   []string{"openid", "pinniped.sts.unrestricted"},
-				wantGrantedScopes:     []string{"openid", "pinniped.sts.unrestricted"},
+				want: tokenEndpointResponseExpectedValues{
+					wantStatus:            http.StatusOK,
+					wantSuccessBodyFields: []string{"id_token", "access_token", "token_type", "expires_in", "scope"},
+					wantRequestedScopes:   []string{"openid", "pinniped.sts.unrestricted"},
+					wantGrantedScopes:     []string{"openid", "pinniped.sts.unrestricted"},
+				},
 			},
 			requestedAudience: "some-workload-cluster",
 			modifyStorage: func(t *testing.T, storage *oidc.KubeStorage, pendingRequest *http.Request) {
@@ -991,10 +839,12 @@
 				modifyAuthRequest: func(authRequest *http.Request) {
 					authRequest.Form.Set("scope", "openid")
 				},
-				wantStatus:            http.StatusOK,
-				wantSuccessBodyFields: []string{"id_token", "access_token", "token_type", "expires_in", "scope"},
-				wantRequestedScopes:   []string{"openid"},
-				wantGrantedScopes:     []string{"openid"},
+				want: tokenEndpointResponseExpectedValues{
+					wantStatus:            http.StatusOK,
+					wantSuccessBodyFields: []string{"id_token", "access_token", "token_type", "expires_in", "scope"},
+					wantRequestedScopes:   []string{"openid"},
+					wantGrantedScopes:     []string{"openid"},
+				},
 			},
 			requestedAudience:        "some-workload-cluster",
 			wantStatus:               http.StatusForbidden,
@@ -1007,11 +857,13 @@
 					authRequest.Form.Set("scope", "openid pinniped.sts.unrestricted")
 				},
 				// Fail to fetch a JWK signing key after the authcode exchange has happened.
-				makeOathHelper:        makeOauthHelperWithJWTKeyThatWorksOnlyOnce,
-				wantStatus:            http.StatusOK,
-				wantSuccessBodyFields: []string{"id_token", "access_token", "token_type", "expires_in", "scope"},
-				wantRequestedScopes:   []string{"openid", "pinniped.sts.unrestricted"},
-				wantGrantedScopes:     []string{"openid", "pinniped.sts.unrestricted"},
+				makeOathHelper: makeOauthHelperWithJWTKeyThatWorksOnlyOnce,
+				want: tokenEndpointResponseExpectedValues{
+					wantStatus:            http.StatusOK,
+					wantSuccessBodyFields: []string{"id_token", "access_token", "token_type", "expires_in", "scope"},
+					wantRequestedScopes:   []string{"openid", "pinniped.sts.unrestricted"},
+					wantGrantedScopes:     []string{"openid", "pinniped.sts.unrestricted"},
+				},
 			},
 			requestedAudience:        "some-workload-cluster",
 			wantStatus:               http.StatusServiceUnavailable,
@@ -1021,7 +873,7 @@
 	for _, test := range tests {
 		test := test
 		t.Run(test.name, func(t *testing.T) {
-			subject, rsp, _, secrets, storage := exchangeAuthcodeForTokens(t, test.authcodeExchange)
+			subject, rsp, _, _, secrets, storage := exchangeAuthcodeForTokens(t, test.authcodeExchange)
 			var parsedResponseBody map[string]interface{}
 			require.NoError(t, json.Unmarshal(rsp.Body.Bytes(), &parsedResponseBody))
 
@@ -1081,7 +933,9 @@
 			require.NoError(t, err)
 			require.ElementsMatch(t, existingSecrets.Items, newSecrets.Items)
 		})
-=======
+	}
+}
+
 type refreshRequestInputs struct {
 	want tokenEndpointResponseExpectedValues
 }
@@ -1179,34 +1033,6 @@
 		oauthHelper, authCode, jwtSigningKey = test.makeOathHelper(t, authRequest, oauthStore)
 	} else {
 		oauthHelper, authCode, jwtSigningKey = makeHappyOauthHelper(t, authRequest, oauthStore)
->>>>>>> 51c82838
-	}
-}
-
-func exchangeAuthcodeForTokens(t *testing.T, test authcodeExchangeInputs) (
-	subject http.Handler,
-	rsp *httptest.ResponseRecorder,
-	authCode string,
-	secrets v1.SecretInterface,
-	oauthStore *oidc.KubeStorage,
-) {
-	authRequest := deepCopyRequestForm(happyAuthRequest)
-	if test.modifyAuthRequest != nil {
-		test.modifyAuthRequest(authRequest)
-	}
-
-<<<<<<< HEAD
-	client := fake.NewSimpleClientset()
-	secrets = client.CoreV1().Secrets("some-namespace")
-
-	var oauthHelper fosite.OAuth2Provider
-	var jwtSigningKey *ecdsa.PrivateKey
-
-	oauthStore = oidc.NewKubeStorage(secrets)
-	if test.makeOathHelper != nil {
-		oauthHelper, authCode, jwtSigningKey = test.makeOathHelper(t, authRequest, oauthStore)
-	} else {
-		oauthHelper, authCode, jwtSigningKey = makeHappyOauthHelper(t, authRequest, oauthStore)
 	}
 
 	if test.modifyStorage != nil {
@@ -1225,24 +1051,6 @@
 	testutil.RequireNumberOfSecretsMatchingLabelSelector(t, secrets, labels.Set{crud.SecretLabelKey: openidconnect.TypeLabelValue}, expectedNumberOfIDSessionsStored)
 	testutil.RequireNumberOfSecretsMatchingLabelSelector(t, secrets, labels.Set{}, 2+expectedNumberOfIDSessionsStored)
 
-=======
-	if test.modifyStorage != nil {
-		test.modifyStorage(t, oauthStore, authCode)
-	}
-	subject = NewHandler(oauthHelper)
-
-	authorizeEndpointGrantedOpenIDScope := strings.Contains(authRequest.Form.Get("scope"), "openid")
-	expectedNumberOfIDSessionsStored := 0
-	if authorizeEndpointGrantedOpenIDScope {
-		expectedNumberOfIDSessionsStored = 1
-	}
-
-	testutil.RequireNumberOfSecretsMatchingLabelSelector(t, secrets, labels.Set{crud.SecretLabelKey: authorizationcode.TypeLabelValue}, 1)
-	testutil.RequireNumberOfSecretsMatchingLabelSelector(t, secrets, labels.Set{crud.SecretLabelKey: storagepkce.TypeLabelValue}, 1)
-	testutil.RequireNumberOfSecretsMatchingLabelSelector(t, secrets, labels.Set{crud.SecretLabelKey: openidconnect.TypeLabelValue}, expectedNumberOfIDSessionsStored)
-	testutil.RequireNumberOfSecretsMatchingLabelSelector(t, secrets, labels.Set{}, 2+expectedNumberOfIDSessionsStored)
-
->>>>>>> 51c82838
 	req := httptest.NewRequest("POST", "/path/shouldn't/matter", happyBody(authCode).ReadCloser())
 	req.Header.Set("Content-Type", "application/x-www-form-urlencoded")
 	if test.modifyTokenRequest != nil {
@@ -1254,10 +1062,6 @@
 	t.Logf("response: %#v", rsp)
 	t.Logf("response body: %q", rsp.Body.String())
 
-<<<<<<< HEAD
-	testutil.RequireEqualContentType(t, rsp.Header().Get("Content-Type"), "application/json")
-	require.Equal(t, test.wantStatus, rsp.Code)
-=======
 	wantAtHashClaimInIDToken := false // due to a bug in fosite, the at_hash claim is not filled in during authcode exchange
 	wantNonceValueInIDToken := true   // ID tokens returned by the authcode exchange must include the nonce from the auth request (unliked refreshed ID tokens)
 	requireTokenEndpointBehavior(t, test.want, wantAtHashClaimInIDToken, wantNonceValueInIDToken, rsp, authCode, oauthStore, jwtSigningKey, secrets)
@@ -1278,17 +1082,12 @@
 ) {
 	testutil.RequireEqualContentType(t, tokenEndpointResponse.Header().Get("Content-Type"), "application/json")
 	require.Equal(t, test.wantStatus, tokenEndpointResponse.Code)
->>>>>>> 51c82838
 
 	if test.wantStatus == http.StatusOK {
 		require.NotNil(t, test.wantSuccessBodyFields, "problem with test table setup: wanted success but did not specify expected response body")
 
 		var parsedResponseBody map[string]interface{}
-<<<<<<< HEAD
-		require.NoError(t, json.Unmarshal(rsp.Body.Bytes(), &parsedResponseBody))
-=======
 		require.NoError(t, json.Unmarshal(tokenEndpointResponse.Body.Bytes(), &parsedResponseBody))
->>>>>>> 51c82838
 		require.ElementsMatch(t, test.wantSuccessBodyFields, getMapKeys(parsedResponseBody))
 
 		wantIDToken := contains(test.wantSuccessBodyFields, "id_token")
@@ -1303,17 +1102,10 @@
 		if wantRefreshToken {
 			expectedNumberOfRefreshTokenSessionsStored = 1
 		}
-<<<<<<< HEAD
-		expectedNumberOfIDSessionsStored = 0
-		if wantIDToken {
-			expectedNumberOfIDSessionsStored = 1
-			requireValidIDToken(t, parsedResponseBody, jwtSigningKey)
-=======
 		expectedNumberOfIDSessionsStored := 0
 		if wantIDToken {
 			expectedNumberOfIDSessionsStored = 1
 			requireValidIDToken(t, parsedResponseBody, jwtSigningKey, wantAtHashClaimInIDToken, wantNonceValueInIDToken, parsedResponseBody["access_token"].(string))
->>>>>>> 51c82838
 		}
 		if wantRefreshToken {
 			requireValidRefreshTokenStorage(t, parsedResponseBody, oauthStore, test.wantRequestedScopes, test.wantGrantedScopes)
@@ -1328,12 +1120,6 @@
 	} else {
 		require.NotNil(t, test.wantErrorResponseBody, "problem with test table setup: wanted failure but did not specify failure response body")
 
-<<<<<<< HEAD
-		require.JSONEq(t, test.wantErrorResponseBody, rsp.Body.String())
-	}
-
-	return subject, rsp, authCode, secrets, oauthStore
-=======
 		require.JSONEq(t, test.wantErrorResponseBody, tokenEndpointResponse.Body.String())
 	}
 }
@@ -1346,7 +1132,6 @@
 	// Token's JOSE Header."
 	b := sha256.Sum256([]byte(accessToken))
 	return base64.RawURLEncoding.EncodeToString(b[:len(b)/2])
->>>>>>> 51c82838
 }
 
 type body url.Values
@@ -1494,12 +1279,9 @@
 	if strings.Contains(authRequest.Form.Get("scope"), "offline_access") {
 		authRequester.GrantScope("offline_access")
 	}
-<<<<<<< HEAD
 	if strings.Contains(authRequest.Form.Get("scope"), "pinniped.sts.unrestricted") {
 		authRequester.GrantScope("pinniped.sts.unrestricted")
 	}
-=======
->>>>>>> 51c82838
 	authResponder, err := oauthHelper.NewAuthorizeResponse(ctx, authRequester, session)
 	require.NoError(t, err)
 	return authResponder
