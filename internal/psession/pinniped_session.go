// Copyright 2021-2022 the Pinniped contributors. All Rights Reserved.
// SPDX-License-Identifier: Apache-2.0

package psession

import (
	"time"

	"github.com/mohae/deepcopy"
	"github.com/ory/fosite"
	"github.com/ory/fosite/handler/openid"
	"github.com/ory/fosite/token/jwt"
	"k8s.io/apimachinery/pkg/types"
)

// PinnipedSession is a session container which includes the fosite standard stuff plus custom Pinniped stuff.
type PinnipedSession struct {
	// Delegate most things to the standard fosite OpenID JWT session.
	Fosite *openid.DefaultSession `json:"fosite,omitempty"`

	// Custom Pinniped extensions to the session data.
	Custom *CustomSessionData `json:"custom,omitempty"`
}

var _ openid.Session = &PinnipedSession{}

// CustomSessionData is the custom session data needed by Pinniped. It should be treated as a union type,
// where the value of ProviderType decides which other fields to use.
type CustomSessionData struct {
	// The Kubernetes resource UID of the identity provider CRD for the upstream IDP used to start this session.
	// This should be validated again upon downstream refresh to make sure that we are not refreshing against
	// a different identity provider CRD which just happens to have the same name.
	// This implies that when a user deletes an identity provider CRD, then the sessions that were started
	// using that identity provider will not be able to perform any more downstream refreshes.
	ProviderUID types.UID `json:"providerUID"`

	// The Kubernetes resource name of the identity provider CRD for the upstream IDP used to start this session.
	// Used during a downstream refresh to decide which upstream to refresh.
	// Also used to decide which of the pointer types below should be used.
	ProviderName string `json:"providerName"`

	// The type of the identity provider for the upstream IDP used to start this session.
	// Used during a downstream refresh to decide which upstream to refresh.
	ProviderType ProviderType `json:"providerType"`

	// Only used when ProviderType == "oidc".
	OIDC *OIDCSessionData `json:"oidc,omitempty"`

	LDAP *LDAPSessionData `json:"ldap,omitempty"`

	ActiveDirectory *ActiveDirectorySessionData `json:"activedirectory,omitempty"`
}

type ProviderType string

const (
	ProviderTypeOIDC            ProviderType = "oidc"
	ProviderTypeLDAP            ProviderType = "ldap"
	ProviderTypeActiveDirectory ProviderType = "activedirectory"
)

// OIDCSessionData is the additional data needed by Pinniped when the upstream IDP is an OIDC provider.
type OIDCSessionData struct {
	// UpstreamRefreshToken will contain the refresh token from the upstream OIDC provider, if the upstream provider
	// returned a refresh token during initial authorization. Otherwise, this field should be empty
	// and the UpstreamAccessToken should be non-empty. We may not get a refresh token from the upstream provider,
	// but we should always get an access token. However, when we do get a refresh token there is no need to
	// also store the access token, since storing unnecessary tokens makes it possible for them to be leaked and
	// creates more upstream revocation HTTP requests when it comes time to revoke the stored tokens.
	UpstreamRefreshToken string `json:"upstreamRefreshToken"`

	// UpstreamAccessToken will contain the access token returned by the upstream OIDC provider during initial
	// authorization, but only when the provider did not also return a refresh token. When UpstreamRefreshToken is
	// non-empty, then this field should be empty, indicating that we should use the upstream refresh token during
	// downstream refresh.
	UpstreamAccessToken string `json:"upstreamAccessToken"`
<<<<<<< HEAD
=======

	// UpstreamSubject is the "sub" claim from the upstream identity provider from the user's initial login. We store this
	// so that we can validate that it does not change upon refresh.
	UpstreamSubject string `json:"upstreamSubject"`

	// UpstreamIssuer is the "iss" claim from the upstream identity provider from the user's initial login. We store this
	// so that we can validate that it does not change upon refresh.
	UpstreamIssuer string `json:"upstreamIssuer"`
>>>>>>> 50e4871d
}

// LDAPSessionData is the additional data needed by Pinniped when the upstream IDP is an LDAP provider.
type LDAPSessionData struct {
	UserDN                 string            `json:"userDN"`
	ExtraRefreshAttributes map[string]string `json:"extraRefreshAttributes,omitempty"`
}

// ActiveDirectorySessionData is the additional data needed by Pinniped when the upstream IDP is an Active Directory provider.
type ActiveDirectorySessionData struct {
	UserDN                 string            `json:"userDN"`
	ExtraRefreshAttributes map[string]string `json:"extraRefreshAttributes,omitempty"`
}

// NewPinnipedSession returns a new empty session.
func NewPinnipedSession() *PinnipedSession {
	return &PinnipedSession{
		Fosite: &openid.DefaultSession{
			Claims:  &jwt.IDTokenClaims{},
			Headers: &jwt.Headers{},
		},
		Custom: &CustomSessionData{},
	}
}

func (s *PinnipedSession) Clone() fosite.Session {
	// Implementation copied from openid.DefaultSession's clone method.
	if s == nil {
		return nil
	}
	return deepcopy.Copy(s).(fosite.Session)
}

func (s *PinnipedSession) SetExpiresAt(key fosite.TokenType, exp time.Time) {
	s.Fosite.SetExpiresAt(key, exp)
}

func (s *PinnipedSession) GetExpiresAt(key fosite.TokenType) time.Time {
	return s.Fosite.GetExpiresAt(key)
}

func (s *PinnipedSession) GetUsername() string {
	return s.Fosite.GetUsername()
}

func (s *PinnipedSession) SetSubject(subject string) {
	s.Fosite.SetSubject(subject)
}

func (s *PinnipedSession) GetSubject() string {
	return s.Fosite.GetSubject()
}

func (s *PinnipedSession) IDTokenHeaders() *jwt.Headers {
	return s.Fosite.IDTokenHeaders()
}

func (s *PinnipedSession) IDTokenClaims() *jwt.IDTokenClaims {
	return s.Fosite.IDTokenClaims()
}<|MERGE_RESOLUTION|>--- conflicted
+++ resolved
@@ -74,8 +74,6 @@
 	// non-empty, then this field should be empty, indicating that we should use the upstream refresh token during
 	// downstream refresh.
 	UpstreamAccessToken string `json:"upstreamAccessToken"`
-<<<<<<< HEAD
-=======
 
 	// UpstreamSubject is the "sub" claim from the upstream identity provider from the user's initial login. We store this
 	// so that we can validate that it does not change upon refresh.
@@ -84,7 +82,6 @@
 	// UpstreamIssuer is the "iss" claim from the upstream identity provider from the user's initial login. We store this
 	// so that we can validate that it does not change upon refresh.
 	UpstreamIssuer string `json:"upstreamIssuer"`
->>>>>>> 50e4871d
 }
 
 // LDAPSessionData is the additional data needed by Pinniped when the upstream IDP is an LDAP provider.
