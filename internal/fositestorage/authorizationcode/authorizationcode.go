--- conflicted
+++ resolved
@@ -370,16 +370,6 @@
 				"providerName": "ŉ2ƋŢ觛ǂ焺nŐǛ",
 				"providerType": "ɥ闣ʬ橳(ý綃ʃʚƟ覣k眐4",
 				"oidc": {
-<<<<<<< HEAD
-					"upstreamRefreshToken": "嵽痊w©Ź榨Q|ôɵt毇妬",
-					"upstreamAccessToken": "巈環_ɑ"
-				},
-				"ldap": {
-					"userDN": "ƍ蛊ʚ£:設虝27"
-				},
-				"activedirectory": {
-					"userDN": "伒犘c钡ɏȫ"
-=======
 					"upstreamRefreshToken": "tC嵽痊w",
 					"upstreamAccessToken": "a紽ǒ|鰽ŋ猊I",
 					"upstreamSubject": "妬\u003e6鉢緋uƴŤȱʀ",
@@ -398,21 +388,10 @@
 					"extraRefreshAttributes": {
 						"ƉǢIȽ齤士bEǎ儯惝IozŁ5rƖ螼": "偶宾儮猷V麹Œ颛Ė應,Ɣ鬅X¤"
 					}
->>>>>>> 50e4871d
 				}
 			}
 		},
 		"requestedAudience": [
-<<<<<<< HEAD
-			"š%OpKȱ藚ɏ¬Ê蒭堜",
-			"ɽ誮rʨ鷞aŚB碠k",
-			"Ċi磊ůď逳鞪?3)藵睋"
-		],
-		"grantedAudience": [
-			"\u0026Ű惫蜀Ģ¡圔",
-			"墀jMʥ",
-			"+î艔垎0"
-=======
 			"tO灞浛a齙\\蹼偦歛ơ",
 			"皦pSǬŝ社Vƅȭǝ*"
 		],
@@ -420,7 +399,6 @@
 			"ĝ\"zvưã置bņ抰蛖a³2ʫ",
 			"Ŷɽ蔒PR}Ųʓl{鼐jÃ轘屔挝",
 			"Œų崓ļ憽-蹐È_¸]fś"
->>>>>>> 50e4871d
 		]
 	},
 	"version": "2"
